module Material.IconButton exposing
    ( Config, config
    , setOnClick
    , setDisabled
    , setLabel
    , setAttributes
    , iconButton
    , Icon, icon
    , customIcon
    , svgIcon
    )

{-| Icon buttons allow users to take actions and make choices with a single
tap.


# Table of Contents

  - [Resources](#resources)
  - [Basic Usage](#basic-usage)
  - [Configuration](#configuration)
      - [Configuration Options](#configuration-options)
  - [Icon Button](#icon-button)
  - [Disabled Icon Button](#disabled-icon-button)
  - [Labeled Icon Button](#labeled-icon-button)
  - [Icon Button with Custom Icon](#icon-button-with-custom-icon)
  - [Focus an Icon Button](#focus-an-icon-button)


# Resources

  - [Demo: Icon buttons](https://aforemny.github.io/material-components-web-elm/#icon-button)
  - [Material Design Guidelines: Toggle buttons](https://material.io/go/design-buttons#toggle-button)
  - [MDC Web: Icon Button](https://github.com/material-components/material-components-web/tree/master/packages/mdc-icon-button)
  - [Sass Mixins (MDC Web)](https://github.com/material-components/material-components-web/tree/master/packages/mdc-icon-button#sass-mixins)


# Basic Usage

    import Material.IconButton as IconButton

    type Msg
        = Clicked

    main =
        IconButton.iconButton
            (IconButton.config |> IconButton.setOnClick Clicked)
            (IconButton.icon "favorite")


# Configuration

@docs Config, config


## Configuration Options

@docs setOnClick
@docs setDisabled
@docs setLabel
@docs setAttributes


# Icon Button

@docs iconButton


# Disabled Icon Button

To disable an icon button, set its `setDisabled` configuration option to
`True`. Disabled icon buttons cannot be interacted with and have no visual
interaction effect.

    IconButton.iconButton
        (IconButton.config |> IconButton.setDisabled True)
        (IconButton.icon "favorite")


# Labeled Icon Button

To set the HTML attribute `arial-label` of a icon button, use its `setLabel`
configuration option.

    IconButton.iconButton
        (IconButton.config
            |> IconButton.setLabel (Just "Add to favorites")
        )
        (IconButton.icon "favorite")


# Icon Button with Custom Icon

This library natively supports [Material Icons](https://material.io/icons).
However, you may also include SVG or custom icons such as FontAwesome.

@docs Icon, icon
@docs customIcon
@docs svgIcon


# Focus an Icon Button

You may programatically focus an icon button by assigning an id attribute to it
and use `Browser.Dom.focus`.

    IconButton.iconButton
        (IconButton.config
            |> IconButton.setAttributes
                [ Html.Attributes.id "my-icon-button" ]
        )
        (IconButton.icon "wifi")

-}

import Html exposing (Html, text)
import Html.Attributes exposing (class)
import Html.Events
import Material.IconButton.Internal exposing (Config(..), Icon(..))
import Svg
import Svg.Attributes


{-| Icon button configuration
-}
type alias Config msg =
    Material.IconButton.Internal.Config msg


{-| Default icon button configuration
-}
config : Config msg
config =
    Config
        { disabled = False
        , label = Nothing
        , additionalAttributes = []
        , onClick = Nothing
        }


{-| Specify whether an icon button is disabled

Disabled icon buttons cannot be interacted with and have no visual interaction
effect.

-}
setDisabled : Bool -> Config msg -> Config msg
setDisabled disabled (Config config_) =
    Config { config_ | disabled = disabled }


{-| Specify an icon button's HTML5 arial-label attribute
-}
setLabel : Maybe String -> Config msg -> Config msg
setLabel label (Config config_) =
    Config { config_ | label = label }


{-| Specify additional attributes
-}
setAttributes : List (Html.Attribute msg) -> Config msg -> Config msg
setAttributes additionalAttributes (Config config_) =
    Config { config_ | additionalAttributes = additionalAttributes }


{-| Specify a message when the user clicks on an icon button
-}
setOnClick : msg -> Config msg -> Config msg
setOnClick onClick (Config config_) =
    Config { config_ | onClick = Just onClick }


{-| Icon button view function
-}
<<<<<<< HEAD
iconButton : Config msg -> String -> Html msg
iconButton config_ iconName =
    Html.node "mdc-icon-button"
        [ displayAttr ]
        [ iconButtonElt config_ [ text iconName ] ]


{-| TODO
-}
custom : Config msg -> List (Html msg) -> Html msg
custom config_ nodes =
    Html.node "mdc-icon-button"
        [ displayAttr ]
        [ iconButtonElt config_ nodes ]


displayAttr : Html.Attribute msg
displayAttr =
    Html.Attributes.style "display" "contents"


iconButtonElt : Config msg -> List (Html msg) -> Html msg
iconButtonElt ((Config { additionalAttributes }) as config_) nodes =
    Html.button
        (List.filterMap identity
            [ iconButtonCs
            , materialIconsCs
            , clickHandler config_
            , disabledAttr config_
            ]
            ++ additionalAttributes
        )
        nodes
=======
iconButton : Config msg -> Icon -> Html msg
iconButton ((Config { additionalAttributes }) as config_) icon_ =
    Html.node "mdc-icon-button"
        (List.filterMap identity
            [ rootCs
            , tabIndexProp
            , clickHandler config_
            ]
            ++ additionalAttributes
        )
        [ Html.map never <|
            case icon_ of
                Icon { node, attributes, nodes } ->
                    node (class "mdc-icon-button__icon" :: attributes) nodes

                SvgIcon { node, attributes, nodes } ->
                    node (Svg.Attributes.class "mdc-icon-button__icon" :: attributes)
                        nodes
        ]
>>>>>>> fa5f16f0

iconButtonCs : Maybe (Html.Attribute msg)
iconButtonCs =
    Just (class "mdc-icon-button")


<<<<<<< HEAD
materialIconsCs : Maybe (Html.Attribute msg)
materialIconsCs =
    Just (class "material-icons")
=======
tabIndexProp : Maybe (Html.Attribute msg)
tabIndexProp =
    Just (Html.Attributes.tabindex 0)
>>>>>>> fa5f16f0


clickHandler : Config msg -> Maybe (Html.Attribute msg)
clickHandler (Config { onClick }) =
    Maybe.map Html.Events.onClick onClick


<<<<<<< HEAD
disabledAttr : Config msg -> Maybe (Html.Attribute msg)
disabledAttr (Config { disabled }) =
    Just (Html.Attributes.disabled disabled)
=======
{-| Icon type
-}
type alias Icon =
    Material.IconButton.Internal.Icon


{-| Material Icon

    IconButton.iconButton IconButton.config
        (IconButton.icon "favorite")

-}
icon : String -> Icon
icon iconName =
    customIcon Html.i [ class "material-icons" ] [ text iconName ]


{-| Custom icon

    IconButton.iconButton IconButton.config
        (IconButton.customIcon Html.i
            [ class "fab fa-font-awesome" ]
            []
        )

-}
customIcon :
    (List (Html.Attribute Never) -> List (Html Never) -> Html Never)
    -> List (Html.Attribute Never)
    -> List (Html Never)
    -> Icon
customIcon node attributes nodes =
    Icon { node = node, attributes = attributes, nodes = nodes }


{-| SVG icon

    IconButton.iconButton IconButton.config
        (IconButton.svgIcon
            [ Svg.Attributes.viewBox "…" ]
            [-- …
            ]
        )

-}
svgIcon : List (Html.Attribute Never) -> List (Html Never) -> Icon
svgIcon attributes nodes =
    SvgIcon { node = Svg.svg, attributes = attributes, nodes = nodes }
>>>>>>> fa5f16f0
<|MERGE_RESOLUTION|>--- conflicted
+++ resolved
@@ -173,21 +173,14 @@
 
 {-| Icon button view function
 -}
-<<<<<<< HEAD
-iconButton : Config msg -> String -> Html msg
-iconButton config_ iconName =
+iconButton : Config msg -> Icon -> Html msg
+iconButton config_ icon_ =
     Html.node "mdc-icon-button"
-        [ displayAttr ]
-        [ iconButtonElt config_ [ text iconName ] ]
-
-
-{-| TODO
--}
-custom : Config msg -> List (Html msg) -> Html msg
-custom config_ nodes =
-    Html.node "mdc-icon-button"
-        [ displayAttr ]
-        [ iconButtonElt config_ nodes ]
+        [ displayAttr
+        , tabIndexProp
+        ]
+        [ iconButtonElt config_ icon_ ]
+
 
 
 displayAttr : Html.Attribute msg
@@ -195,8 +188,8 @@
     Html.Attributes.style "display" "contents"
 
 
-iconButtonElt : Config msg -> List (Html msg) -> Html msg
-iconButtonElt ((Config { additionalAttributes }) as config_) nodes =
+iconButtonElt : Config msg -> Icon -> Html msg
+iconButtonElt ((Config { additionalAttributes }) as config_) icon_ =
     Html.button
         (List.filterMap identity
             [ iconButtonCs
@@ -206,18 +199,6 @@
             ]
             ++ additionalAttributes
         )
-        nodes
-=======
-iconButton : Config msg -> Icon -> Html msg
-iconButton ((Config { additionalAttributes }) as config_) icon_ =
-    Html.node "mdc-icon-button"
-        (List.filterMap identity
-            [ rootCs
-            , tabIndexProp
-            , clickHandler config_
-            ]
-            ++ additionalAttributes
-        )
         [ Html.map never <|
             case icon_ of
                 Icon { node, attributes, nodes } ->
@@ -227,22 +208,20 @@
                     node (Svg.Attributes.class "mdc-icon-button__icon" :: attributes)
                         nodes
         ]
->>>>>>> fa5f16f0
 
 iconButtonCs : Maybe (Html.Attribute msg)
 iconButtonCs =
     Just (class "mdc-icon-button")
 
 
-<<<<<<< HEAD
 materialIconsCs : Maybe (Html.Attribute msg)
 materialIconsCs =
     Just (class "material-icons")
-=======
-tabIndexProp : Maybe (Html.Attribute msg)
+
+
+tabIndexProp : Html.Attribute msg
 tabIndexProp =
-    Just (Html.Attributes.tabindex 0)
->>>>>>> fa5f16f0
+    Html.Attributes.tabindex 0
 
 
 clickHandler : Config msg -> Maybe (Html.Attribute msg)
@@ -250,11 +229,11 @@
     Maybe.map Html.Events.onClick onClick
 
 
-<<<<<<< HEAD
 disabledAttr : Config msg -> Maybe (Html.Attribute msg)
 disabledAttr (Config { disabled }) =
     Just (Html.Attributes.disabled disabled)
-=======
+
+
 {-| Icon type
 -}
 type alias Icon =
@@ -302,5 +281,4 @@
 -}
 svgIcon : List (Html.Attribute Never) -> List (Html Never) -> Icon
 svgIcon attributes nodes =
-    SvgIcon { node = Svg.svg, attributes = attributes, nodes = nodes }
->>>>>>> fa5f16f0
+    SvgIcon { node = Svg.svg, attributes = attributes, nodes = nodes }