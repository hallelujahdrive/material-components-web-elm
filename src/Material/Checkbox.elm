module Material.Checkbox exposing
    ( Config, config
    , setOnChange
    , State, setState
    , setDisabled
<<<<<<< HEAD
    , setId
    , setName
    , setValue
=======
    , setTouch
>>>>>>> fa5f16f0
    , setAttributes
    , checkbox
    , checked, unchecked
    , indeterminate
    )

{-| Checkboxes allow the user to select one or more items from a set.


# Table of Contents

  - [Resources](#resources)
  - [Basic Usage](#basic-usage)
  - [Configuration](#configuration)
      - [Configuration Options](#configuration-options)
  - [Checkbox](#checkbox)
  - [Checked Checkbox](#checked-Checkbox)
  - [Indeterminate Checkbox](#indeterminate-checkbox)
  - [Disabled Checkbox](#disabled-checkbox)
  - [Focus a Checkbox](#focus-a-checkbox)
  - [Touch Support](#touch-support)


# Resources

  - [Demo: Checkboxes](https://aforemny.github.io/material-components-web-elm/#checkbox)
  - [Material Design Guidelines: Selection Controls – Checkbox](https://material.io/go/design-checkboxes)
  - [MDC Web: Checkbox](https://github.com/material-components/material-components-web/tree/master/packages/mdc-checkbox)
  - [Sass Mixins (MDC Web)](https://github.com/material-components/material-components-web/tree/master/packages/mdc-checkbox#sass-mixins)


# Basic Usage

Note that checkboxes are usually used in conjunction with form fields. Refer to
[FormField](Material-FormField) for more information.

    import Material.Checkbox as Checkbox

    type Msg
        = Changed

    main =
        Checkbox.checkbox
            (Checkbox.config
                |> Checkbox.setState (Just Checkbox.unchecked)
                |> Checkbox.setOnChange Changed
            )


# Configuration

@docs Config, config


## Configuration Options

@docs setOnChange
@docs State, setState
@docs setDisabled
<<<<<<< HEAD
@docs setId
@docs setName
@docs setValue
=======
@docs setTouch
>>>>>>> fa5f16f0
@docs setAttributes


# Checkbox

@docs checkbox


# Checked Checkbox

To set the state of a checkbox, use its `setState` configuration option.

    Checkbox.checkbox
        (Checkbox.config
            |> Checkbox.setState (Just Checkbox.checked)
        )

@docs checked, unchecked


# Indeterminate Checkbox

To set the state of a checkbox, use its `setState` configuration option.

    Checkbox.checkbox
        (Checkbox.config
            |> Checkbox.setState (Just Checkbox.indeterminate)
        )

@docs indeterminate


# Disabled Checkbox

To disable a checkbox, use its `setDisabled` configuration option. Disabled
checkboxes cannot be interacted with and have no visual interaction effect.

    Checkbox.checkbox
        (Checkbox.config |> Checkbox.setDisabled True)


# Focus a Checkbox

You may programatically focus a checkbox by assigning an id attribute to it and
use `Browser.Dom.focus`.

    Checkbox.checkbox
        (Checkbox.config
            |> Checkbox.setAttributes
                [ Html.Attributes.id "my-checkbox" ]
        )


# Touch Support

Touch support is enabled by default. To disable touch support set a checkbox'
`setTouch` configuration option to `False`.

    Checkbox.checkbox
        (Checkbox.config |> Checkbox.setTouch False)

-}

import Html exposing (Html)
import Html.Attributes exposing (class)
import Html.Events
import Json.Decode as Decode
import Json.Encode as Encode
import Material.Checkbox.Internal exposing (Config(..), State(..))
import Svg
import Svg.Attributes


{-| Configuration of a checkbox
-}
type alias Config msg =
    Material.Checkbox.Internal.Config msg


{-| Default configuration of a checkbox
-}
config : Config msg
config =
    Config
        { state = Nothing
        , disabled = False
        , id = Nothing
        , name = Nothing
        , value = Nothing
        , additionalAttributes = []
        , onChange = Nothing
        , touch = True
        }


{-| Specify a checkbox' state

A checkbox may be in `checked`, `unchecked` or `indeterminate` state.

-}
setState : Maybe State -> Config msg -> Config msg
setState state (Config config_) =
    Config { config_ | state = state }


{-| Specify whether a checkbox is disabled

Disabled checkboxes cannot be interacted with and have no visual interaction
effect.

-}
setDisabled : Bool -> Config msg -> Config msg
setDisabled disabled (Config config_) =
    Config { config_ | disabled = disabled }


{-| Specify additional attributes
-}
setAttributes : List (Html.Attribute msg) -> Config msg -> Config msg
setAttributes additionalAttributes (Config config_) =
    Config { config_ | additionalAttributes = additionalAttributes }


{-| Specify a message when the user changes a checkbox
-}
setOnChange : msg -> Config msg -> Config msg
setOnChange onChange (Config config_) =
    Config { config_ | onChange = Just onChange }


<<<<<<< HEAD
{-| Specify a checkbox's id
-}
setId : Maybe String -> Config msg -> Config msg
setId id (Config config_) =
    Config { config_ | id = id }


{-| Specify a checkbox's name
-}
setName : Maybe String -> Config msg -> Config msg
setName name (Config config_) =
    Config { config_ | name = name }


{-| Specify a checkbox's value
-}
setValue : Maybe String -> Config msg -> Config msg
setValue value (Config config_) =
    Config { config_ | value = value }
=======
{-| Specify whether touch support is enabled (enabled by default)

Touch support is an accessibility guideline that states that touch targets
should be at least 48 x 48 pixels in size. Use this configuration option to
disable increased touch target size.

**Note:** Checkboxes with touch support will be wrapped in a HTML div element
to prevent potentially overlapping touch targets on adjacent elements.

-}
setTouch : Bool -> Config msg -> Config msg
setTouch touch (Config config_) =
    Config { config_ | touch = touch }
>>>>>>> fa5f16f0


{-| State of a checkbox
-}
type alias State =
    Material.Checkbox.Internal.State


{-| Unchecked state
-}
unchecked : State
unchecked =
    Unchecked


{-| Checked state
-}
checked : State
checked =
    Checked


{-| Indeterminate state
-}
indeterminate : State
indeterminate =
    Indeterminate


{-| Checkbox view function
-}
checkbox : Config msg -> Html msg
checkbox ((Config { touch, additionalAttributes }) as config_) =
    let
        wrapTouch node =
            if touch then
                Html.div [ class "mdc-touch-target-wrapper" ] [ node ]

            else
                node
    in
    wrapTouch <|
        Html.node "mdc-checkbox"
            (List.filterMap identity
                [ rootCs
                , touchCs config_
                , checkedProp config_
                , indeterminateProp config_
                , disabledProp config_
                ]
                ++ additionalAttributes
            )
            [ nativeControlElt config_
            , backgroundElt
            , rippleElt
            ]


rootCs : Maybe (Html.Attribute msg)
rootCs =
    Just (class "mdc-checkbox")


touchCs : Config msg -> Maybe (Html.Attribute msg)
touchCs (Config { touch }) =
    if touch then
        Just (class "mdc-checkbox--touch")

    else
        Nothing


checkedProp : Config msg -> Maybe (Html.Attribute msg)
checkedProp (Config { state }) =
    Just (Html.Attributes.property "checked" (Encode.bool (state == Just Checked)))


indeterminateProp : Config msg -> Maybe (Html.Attribute msg)
indeterminateProp (Config { state }) =
    Just (Html.Attributes.property "indeterminate" (Encode.bool (state == Just Indeterminate)))


disabledProp : Config msg -> Maybe (Html.Attribute msg)
disabledProp (Config { disabled }) =
    Just (Html.Attributes.property "disabled" (Encode.bool disabled))


idAttr : Config msg -> Maybe (Html.Attribute msg)
idAttr (Config { id }) =
    Maybe.map Html.Attributes.id id


nameAttr : Config msg -> Maybe (Html.Attribute msg)
nameAttr (Config { name }) =
    Maybe.map Html.Attributes.name name


valueAttr : Config msg -> Maybe (Html.Attribute msg)
valueAttr (Config { value }) =
    Maybe.map Html.Attributes.value value


changeHandler : Config msg -> Maybe (Html.Attribute msg)
changeHandler (Config { onChange }) =
    Maybe.map (\msg -> Html.Events.on "change" (Decode.succeed msg)) onChange


nativeControlElt : Config msg -> Html msg
nativeControlElt config_ =
    Html.input
        (List.filterMap identity
            [ Just (Html.Attributes.type_ "checkbox")
            , Just (class "mdc-checkbox__native-control")
            , checkedProp config_
            , indeterminateProp config_
            , changeHandler config_
            , idAttr config_
            , nameAttr config_
            , valueAttr config_
            ]
        )
        []


backgroundElt : Html msg
backgroundElt =
    Html.div
        [ class "mdc-checkbox__background" ]
        [ Svg.svg
            [ Svg.Attributes.class "mdc-checkbox__checkmark"
            , Svg.Attributes.viewBox "0 0 24 24"
            ]
            [ Svg.path
                [ Svg.Attributes.class "mdc-checkbox__checkmark-path"
                , Svg.Attributes.fill "none"
                , Svg.Attributes.d "M1.73,12.91 8.1,19.28 22.79,4.59"
                ]
                []
            ]
        , Html.div [ class "mdc-checkbox__mixedmark" ] []
        ]


rippleElt : Html msg
rippleElt =
    Html.div [ class "mdc-checkbox__ripple" ] []<|MERGE_RESOLUTION|>--- conflicted
+++ resolved
@@ -3,13 +3,7 @@
     , setOnChange
     , State, setState
     , setDisabled
-<<<<<<< HEAD
-    , setId
-    , setName
-    , setValue
-=======
     , setTouch
->>>>>>> fa5f16f0
     , setAttributes
     , checkbox
     , checked, unchecked
@@ -69,13 +63,7 @@
 @docs setOnChange
 @docs State, setState
 @docs setDisabled
-<<<<<<< HEAD
-@docs setId
-@docs setName
-@docs setValue
-=======
 @docs setTouch
->>>>>>> fa5f16f0
 @docs setAttributes
 
 
@@ -206,27 +194,6 @@
     Config { config_ | onChange = Just onChange }
 
 
-<<<<<<< HEAD
-{-| Specify a checkbox's id
--}
-setId : Maybe String -> Config msg -> Config msg
-setId id (Config config_) =
-    Config { config_ | id = id }
-
-
-{-| Specify a checkbox's name
--}
-setName : Maybe String -> Config msg -> Config msg
-setName name (Config config_) =
-    Config { config_ | name = name }
-
-
-{-| Specify a checkbox's value
--}
-setValue : Maybe String -> Config msg -> Config msg
-setValue value (Config config_) =
-    Config { config_ | value = value }
-=======
 {-| Specify whether touch support is enabled (enabled by default)
 
 Touch support is an accessibility guideline that states that touch targets
@@ -240,7 +207,6 @@
 setTouch : Bool -> Config msg -> Config msg
 setTouch touch (Config config_) =
     Config { config_ | touch = touch }
->>>>>>> fa5f16f0
 
 
 {-| State of a checkbox
