module Material.Select exposing
    ( Config, config
    , setOnChange
    , setLabel
    , setSelected
    , setDisabled
    , setRequired
    , setValid
    , setLeadingIcon
    , setAttributes
    , filled
    , outlined
    )

{-| Select provides a single-option select menus.

This module concerns the container select. If you are looking for information
about select options, refer to [Material.Select.Item](Material-Select-Item).


# Table of Contents

  - [Resources](#resources)
  - [Basic Usage](#basic-usage)
  - [Configuration](#configuration)
      - [Configuration Options](#configuration-options)
  - [Outlined Select](#outlined-select)
  - [Disabled Select](#disabled-select)
  - [Required Select](#required-select)
  - [Disabled Option](#disabled-option)
  - [Select with Helper Text](#select-with-helper-text)
  - [Select with Leading Icon](#select-with-leading-icon)
  - [Focus a Select](#focus-a-select)


# Resources

  - [Demo: Selects](https://aforemny.github.io/material-components-web-elm/#select)
  - [Material Design Guidelines: Text Fields](https://material.io/go/design-text-fields)
  - [MDC Web: Select](https://github.com/material-components/material-components-web/tree/master/packages/mdc-select)
  - [Sass Mixins (MDC Web)](https://github.com/material-components/material-components-web/tree/master/packages/mdc-select#sass-mixins)


# Basic Usage

    import Material.Select as Select
    import Material.Select.Item as SelectItem

    type Msg
        = ValueChanged String

    main =
        Select.filled
            (Select.config
                |> Select.setLabel (Just "Fruit")
                |> Select.setSelected (Just "")
                |> Select.setOnChange ValueChanged
            )
            (SelectItem.selectItem
                (SelectItem.config { value = "" })
                [ text "" ]
            )
            [ SelectItem.selectItem
                (SelectItem.config { value = "Apple" })
                [ text "Apple" ]
            ]


# Configuration

@docs Config, config


## Configuration Options

@docs setOnChange
@docs setLabel
@docs setSelected
@docs setDisabled
@docs setRequired
@docs setValid
@docs setLeadingIcon
@docs setAttributes


# Filled Select

@docs filled


# Outlined Select

Instead of a filled select, you may choose a select with a outline by using the
`outlined` view function.

    Select.outlined Select.config
        (SelectItem.selectItem
            (SelectItem.config { value = "" })
            [ text "" ]
        )
        [ SelectItem.selectItem
            (SelectItem.config { value = "Apple" })
            [ text "Apple" ]
        ]

@docs outlined


# Disabled Select

To disable a select, set its `setDisabled` configuration option to `True`.

    Select.filled (Select.config |> Select.setDisabled True)
        (SelectItem.selectItem (SelectItem.config { value = "" })
            [ text "" ]
        )
        []


# Required Select

To mark a select as required, set its `setRequired` configuration option to
`True`.

    Select.filled (Select.config |> Select.setRequired True)
        (SelectItem.selectItem (SelectItem.config { value = "" })
            [ text "" ]
        )
        []


# Select with Helper Text

TODO(select-with-helper-text)

    -- import Select.HelperText as SelectHelperText
    main =
        --Html.div []
        --    [ Select.filled Select.config
        --        (SelectItem.item
        --            (SelectItem.config { value = "" })
        --            [ text "" ]
        --        )
        --        [ SelectItem.item
        --            (SelectItem.config { value = "Apple" })
        --            [ text "" ]
        --        ]
        --    , SelectHelperText.helperText
        --        (SelectHelperText.config
        --            |> SelectHelperText.setValid False
        --            |> SelectHelperText.setPersistent True
        --        )
        --        [ text "Helper text" ]
        --    ]
        text "TODO"


# Select with Leading Icon

To have a select display a leading icon, use its `setLeadingIcon` configuration
option to specify a value of `Icon`.

This library natively supports [Material Icons](https://material.io/icons).
However, you may also include SVG or custom icons such as FontAwesome.

See [Material.Select.Icon](Material-Select-Icon) for more information.

    Select.filled
        (Select.config
            |> Select.setLeadingIcon
                (Just (SelectIcon.icon "favorite"))
        )
        (SelectItem.selectItem
            (SelectItem.config { value = "" })
            [ text "" ]
        )
        [ SelectItem.selectItem
            (SelectItem.config { value = "Apple" })
            [ text "Apple" ]
        ]


# Focus a Select

You may programatically focus a select by assigning an id attribute to it and
use `Browser.Dom.focus`.

    Select.filled
        (Select.config
            |> Select.setAttributes
                [ Html.Attributes.id "my-select" ]
        )
        (SelectItem.selectItem
            (SelectItem.config { value = "" })
            [ text "" ]
        )
        [ SelectItem.selectItem
            (SelectItem.config { value = "Apple" })
            [ text "Apple" ]
        ]

-}

import Html exposing (Html, text)
import Html.Attributes exposing (class, style)
import Html.Events
import Json.Decode as Decode
import Json.Encode as Encode
import Material.List as List
import Material.List.Item as ListItem exposing (ListItem)
import Material.Menu as Menu
import Material.Select.Icon.Internal as SelectIcon exposing (Icon(..))
import Material.Select.Item exposing (SelectItem)
import Material.Select.Item.Internal as SelectItem
import Svg.Attributes


{-| Configuration of a select
-}
type Config a msg
    = Config
        { label : Maybe String
        , disabled : Bool
        , required : Bool
        , valid : Bool
        , selected : Maybe a
        , leadingIcon : Maybe (SelectIcon.Icon msg)
        , additionalAttributes : List (Html.Attribute msg)
        , onChange : Maybe (a -> msg)
        }


{-| Default configuration of a select
-}
config : Config a msg
config =
    Config
        { label = Nothing
        , disabled = False
        , required = False
        , valid = True
        , selected = Nothing
        , leadingIcon = Nothing
        , additionalAttributes = []
        , onChange = Nothing
        }


{-| Specify a select's label
-}
setLabel : Maybe String -> Config a msg -> Config a msg
setLabel label (Config config_) =
    Config { config_ | label = label }


{-| Specify a select's selected value
-}
setSelected : Maybe a -> Config a msg -> Config a msg
setSelected selected (Config config_) =
    Config { config_ | selected = selected }


{-| Specify whether a select is disabled

Disabled selects cannot be interacted with an have no visual interaction
effect.

-}
setDisabled : Bool -> Config a msg -> Config a msg
setDisabled disabled (Config config_) =
    Config { config_ | disabled = disabled }


{-| Specify whether a select is required
-}
setRequired : Bool -> Config a msg -> Config a msg
setRequired required (Config config_) =
    Config { config_ | required = required }


{-| Specify whether a select is valid
-}
setValid : Bool -> Config a msg -> Config a msg
setValid valid (Config config_) =
    Config { config_ | valid = valid }


{-| Specify a select's leading icon
-}
setLeadingIcon : Maybe (SelectIcon.Icon msg) -> Config a msg -> Config a msg
setLeadingIcon leadingIcon (Config config_) =
    Config { config_ | leadingIcon = leadingIcon }


{-| Specify additional attributes
-}
setAttributes : List (Html.Attribute msg) -> Config a msg -> Config a msg
setAttributes additionalAttributes (Config config_) =
    Config { config_ | additionalAttributes = additionalAttributes }


{-| Specify a message when the user changes the select
-}
setOnChange : (a -> msg) -> Config a msg -> Config a msg
setOnChange onChange (Config config_) =
    Config { config_ | onChange = Just onChange }


type Variant
    = Filled
    | Outlined


select : Variant -> Config a msg -> SelectItem a msg -> List (SelectItem a msg) -> Html msg
select variant ((Config { leadingIcon, selected, additionalAttributes, onChange }) as config_) firstSelectItem remainingSelectItems =
    let
        selectedIndex =
            List.indexedMap
                (\index (SelectItem.SelectItem (SelectItem.Config { value }) _) ->
                    if Just value == selected then
                        Just index

                    else
                        Nothing
                )
                (firstSelectItem :: remainingSelectItems)
                |> List.filterMap identity
                |> List.head
    in
    Html.node "mdc-select"
        (List.filterMap identity
            [ rootCs
            , displayAttr
            , outlinedCs variant
            , leadingIconCs config_
            , disabledProp config_
            , selectedIndexProp selectedIndex
            , validProp config_
            , requiredProp config_
            ]
            ++ additionalAttributes
        )
        [ anchorElt []
            (List.concat
                [ [ rippleElt
                  , leadingIconElt config_
                  , selectedTextElt
                  , dropdownIconElt
                  ]
                , if variant == Outlined then
                    [ notchedOutlineElt config_ ]

                  else
                    [ floatingLabelElt config_
                    , lineRippleElt
                    ]
                ]
            )
        , menuElt leadingIcon selected onChange firstSelectItem remainingSelectItems
        ]


{-| Filled select view function
-}
filled : Config a msg -> SelectItem a msg -> List (SelectItem a msg) -> Html msg
filled config_ firstSelectItem remainingSelectItems =
    select Filled config_ firstSelectItem remainingSelectItems


{-| Outlined select view function
-}
outlined : Config a msg -> SelectItem a msg -> List (SelectItem a msg) -> Html msg
outlined config_ firstSelectItem remainingSelectItems =
    select Outlined config_ firstSelectItem remainingSelectItems


rootCs : Maybe (Html.Attribute msg)
rootCs =
    Just (class "mdc-select")


outlinedCs : Variant -> Maybe (Html.Attribute msg)
outlinedCs variant =
    if variant == Outlined then
        Just (class "mdc-select--outlined")

    else
        Nothing


leadingIconCs : Config a msg -> Maybe (Html.Attribute msg)
leadingIconCs (Config { leadingIcon }) =
    Maybe.map (\_ -> class "mdc-select--with-leading-icon") leadingIcon


disabledProp : Config a msg -> Maybe (Html.Attribute msg)
disabledProp (Config { disabled }) =
    Just (Html.Attributes.property "disabled" (Encode.bool disabled))


validProp : Config a msg -> Maybe (Html.Attribute msg)
validProp (Config { valid }) =
    Just (Html.Attributes.property "valid" (Encode.bool valid))


selectedIndexProp : Maybe Int -> Maybe (Html.Attribute msg)
selectedIndexProp selectedIndex =
    Just
        (Html.Attributes.property "selectedIndex"
            (Encode.int (Maybe.withDefault -1 selectedIndex))
        )


requiredProp : Config a msg -> Maybe (Html.Attribute msg)
requiredProp (Config { required }) =
    Just (Html.Attributes.property "required" (Encode.bool required))


<<<<<<< HEAD
displayAttr : Maybe (Html.Attribute msg)
displayAttr =
    Just (style "display" "inline-block")
=======
rippleElt : Html msg
rippleElt =
    Html.span [ class "mdc-text-field__ripple" ] []
>>>>>>> fa5f16f0


anchorElt : List (Html.Attribute msg) -> List (Html msg) -> Html msg
anchorElt additionalAttributes nodes =
    Html.div (class "mdc-select__anchor" :: additionalAttributes) nodes


leadingIconElt : Config a msg -> Html msg
leadingIconElt (Config { leadingIcon }) =
    case leadingIcon of
        Nothing ->
            text ""

        Just (SelectIcon.Icon { node, attributes, nodes, onInteraction, disabled }) ->
            node
                (class "mdc-select__icon"
                    :: (case onInteraction of
                            Just msg ->
                                if not disabled then
                                    Html.Attributes.tabindex 0
                                        :: Html.Attributes.attribute "role" "button"
                                        :: Html.Events.onClick msg
                                        :: Html.Events.on "keydown"
                                            (Html.Events.keyCode
                                                |> Decode.andThen
                                                    (\keyCode ->
                                                        if keyCode == 13 then
                                                            Decode.succeed msg

                                                        else
                                                            Decode.fail ""
                                                    )
                                            )
                                        :: attributes

                                else
                                    Html.Attributes.tabindex -1
                                        :: Html.Attributes.attribute "role" "button"
                                        :: attributes

                            Nothing ->
                                attributes
                       )
                )
                nodes

        Just (SelectIcon.SvgIcon { node, attributes, nodes, onInteraction, disabled }) ->
            node
                (Svg.Attributes.class "mdc-select__icon"
                    :: (case onInteraction of
                            Just msg ->
                                if not disabled then
                                    Html.Attributes.tabindex 0
                                        :: Html.Attributes.attribute "role" "button"
                                        :: Html.Events.onClick msg
                                        :: Html.Events.on "keydown"
                                            (Html.Events.keyCode
                                                |> Decode.andThen
                                                    (\keyCode ->
                                                        if keyCode == 13 then
                                                            Decode.succeed msg

                                                        else
                                                            Decode.fail ""
                                                    )
                                            )
                                        :: attributes

                                else
                                    Html.Attributes.tabindex -1
                                        :: Html.Attributes.attribute "role" "button"
                                        :: attributes

                            Nothing ->
                                attributes
                       )
                )
                nodes


dropdownIconElt : Html msg
dropdownIconElt =
    Html.i [ class "mdc-select__dropdown-icon" ] []


floatingLabelElt : Config a msg -> Html msg
floatingLabelElt (Config { label }) =
    Html.div [ class "mdc-floating-label" ] [ text (Maybe.withDefault "" label) ]


lineRippleElt : Html msg
lineRippleElt =
    Html.label [ class "mdc-line-ripple" ] []


notchedOutlineElt : Config a msg -> Html msg
notchedOutlineElt (Config { label }) =
    Html.span [ class "mdc-notched-outline" ]
        [ Html.span [ class "mdc-notched-outline__leading" ] []
        , Html.span [ class "mdc-notched-outline__notch" ]
            [ Html.label [ class "mdc-floating-label" ]
                [ text (Maybe.withDefault "" label) ]
            ]
        , Html.span [ class "mdc-notched-outline__trailing" ] []
        ]


menuElt : Maybe (Icon msg) -> Maybe a -> Maybe (a -> msg) -> SelectItem a msg -> List (SelectItem a msg) -> Html msg
menuElt leadingIcon selected onChange firstSelectItem remainingSelectItems =
    Menu.menu
        (Menu.config
            |> Menu.setAttributes
                [ class "mdc-select__menu"
                , style "width" "100%"
                ]
        )
        [ List.list (List.config |> List.setWrapFocus True)
            (listItem leadingIcon selected onChange firstSelectItem)
            (List.map (listItem leadingIcon selected onChange) remainingSelectItems)
        ]


listItem : Maybe (Icon msg) -> Maybe a -> Maybe (a -> msg) -> SelectItem a msg -> ListItem msg
listItem leadingIcon selected onChange (SelectItem.SelectItem config_ nodes) =
    ListItem.listItem (listItemConfig selected onChange config_)
        (if leadingIcon /= Nothing then
            ListItem.graphic [] [] :: nodes

         else
            nodes
        )


listItemConfig : Maybe a -> Maybe (a -> msg) -> SelectItem.Config a msg -> ListItem.Config msg
listItemConfig selectedValue onChange (SelectItem.Config { value, disabled, additionalAttributes }) =
    ListItem.config
        |> ListItem.setDisabled disabled
        |> ListItem.setAttributes additionalAttributes
        |> (case onChange of
                Just onChange_ ->
                    ListItem.setOnClick (onChange_ value)

                Nothing ->
                    identity
           )


selectedTextElt : Html msg
selectedTextElt =
    Html.input
        [ class "mdc-select__selected-text"
        , Html.Attributes.disabled True
        , Html.Attributes.readonly True
        ]
        []<|MERGE_RESOLUTION|>--- conflicted
+++ resolved
@@ -416,15 +416,14 @@
     Just (Html.Attributes.property "required" (Encode.bool required))
 
 
-<<<<<<< HEAD
 displayAttr : Maybe (Html.Attribute msg)
 displayAttr =
     Just (style "display" "inline-block")
-=======
+
+
 rippleElt : Html msg
 rippleElt =
     Html.span [ class "mdc-text-field__ripple" ] []
->>>>>>> fa5f16f0
 
 
 anchorElt : List (Html.Attribute msg) -> List (Html msg) -> Html msg
