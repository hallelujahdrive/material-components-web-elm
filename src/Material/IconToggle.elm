--- conflicted
+++ resolved
@@ -224,13 +224,8 @@
 
 {-| Icon toggle view function
 -}
-<<<<<<< HEAD
-iconToggle : Config msg -> { onIcon : String, offIcon : String } -> Html msg
+iconToggle : Config msg -> { onIcon : Icon, offIcon : Icon } -> Html msg
 iconToggle config_ icons =
-=======
-iconToggle : Config msg -> { onIcon : Icon, offIcon : Icon } -> Html msg
-iconToggle ((Config { additionalAttributes }) as config_) { onIcon, offIcon } =
->>>>>>> fa5f16f0
     Html.node "mdc-icon-button"
         [ displayAttr
         , onProp config_
@@ -248,7 +243,7 @@
     Html.Attributes.property "on" (Encode.bool on)
 
 
-iconToggleElt : Config msg -> { onIcon : String, offIcon : String } -> Html msg
+iconToggleElt : Config msg -> { onIcon : Icon, offIcon : Icon } -> Html msg
 iconToggleElt ((Config { additionalAttributes }) as config_) { onIcon, offIcon } =
     Html.button
         (List.filterMap identity
@@ -267,7 +262,6 @@
         ]
 
 
-<<<<<<< HEAD
 iconButtonCs : Maybe (Html.Attribute msg)
 iconButtonCs =
     Just (class "mdc-icon-button")
@@ -286,7 +280,8 @@
 onIconCs : Maybe (Html.Attribute msg)
 onIconCs =
     Just (class "mdc-icon-button__icon mdc-icon-button__icon--on")
-=======
+
+
 iconElt : String -> Icon -> Html msg
 iconElt className icon_ =
     Html.map never <|
@@ -301,12 +296,6 @@
 rootCs : Maybe (Html.Attribute msg)
 rootCs =
     Just (class "mdc-icon-button")
-
-
-onProp : Config msg -> Maybe (Html.Attribute msg)
-onProp (Config { on }) =
-    Just (Html.Attributes.property "on" (Encode.bool on))
->>>>>>> fa5f16f0
 
 
 tabIndexProp : Maybe (Html.Attribute msg)
